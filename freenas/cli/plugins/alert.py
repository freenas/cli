#
# Copyright 2015 iXsystems, Inc.
# All rights reserved
#
# Redistribution and use in source and binary forms, with or without
# modification, are permitted providing that the following conditions
# are met:
# 1. Redistributions of source code must retain the above copyright
#    notice, this list of conditions and the following disclaimer.
# 2. Redistributions in binary form must reproduce the above copyright
#    notice, this list of conditions and the following disclaimer in the
#    documentation and/or other materials provided with the distribution.
#
# THIS SOFTWARE IS PROVIDED BY THE AUTHOR ``AS IS'' AND ANY EXPRESS OR
# IMPLIED WARRANTIES, INCLUDING, BUT NOT LIMITED TO, THE IMPLIED
# WARRANTIES OF MERCHANTABILITY AND FITNESS FOR A PARTICULAR PURPOSE
# ARE DISCLAIMED.  IN NO EVENT SHALL THE AUTHOR BE LIABLE FOR ANY
# DIRECT, INDIRECT, INCIDENTAL, SPECIAL, EXEMPLARY, OR CONSEQUENTIAL
# DAMAGES (INCLUDING, BUT NOT LIMITED TO, PROCUREMENT OF SUBSTITUTE GOODS
# OR SERVICES; LOSS OF USE, DATA, OR PROFITS; OR BUSINESS INTERRUPTION)
# HOWEVER CAUSED AND ON ANY THEORY OF LIABILITY, WHETHER IN CONTRACT,
# STRICT LIABILITY, OR TORT (INCLUDING NEGLIGENCE OR OTHERWISE) ARISING
# IN ANY WAY OUT OF THE USE OF THIS SOFTWARE, EVEN IF ADVISED OF THE
# POSSIBILITY OF SUCH DAMAGE.
#
#####################################################################

import gettext
from freenas.cli.namespace import EntityNamespace, Command, EntitySubscriberBasedLoadMixin, TaskBasedSaveMixin
from freenas.cli.namespace import description
from freenas.cli.complete import RpcComplete, EnumComplete
from freenas.cli.output import ValueType
from freenas.cli.utils import EntityPromise, get_item_stub, post_save


t = gettext.translation('freenas-cli', fallback=True)
_ = t.gettext


@description("Dismisses the current alert")
class DismissAlertCommand(Command):
    """
    Usage: dismiss

    Examples:
        dismiss

    Dismisses the current alert
    """
    def __init__(self, parent):
        self.parent = parent

    def run(self, context, args, kwargs, opargs):
        alert_id = self.parent.entity['id']
        context.call_sync(
            'alert.dismiss',
            alert_id)
        curr_ns = context.ml.path[-1]
        if curr_ns.get_name() == alert_id and isinstance(curr_ns.parent, AlertNamespace):
            context.ml.cd_up()


@description("Dismisses all alerts at once")
class DismissAllAlertsCommand(Command):
    """
    Usage: dismiss_all

    Examples:
        dismiss_all

    Dismisses all alerts at once
    """
    def run(self, context, args, kwargs, opargs):
        context.call_sync('alert.dismiss_all')


@description("Sends user-defined alert")
class SendAlertCommand(Command):
    """
    Usage: send <message> [priority=INFO|WARNING|CRITICAL]

    Examples:
        send "@everyone our system will go down on Friday, the 13th at noon" priority=WARNING

    Sends user-defined alert
    """
    def __init__(self, parent):
        self.parent = parent

    def run(self, context, args, kwargs, opargs):
        ns = get_item_stub(context, self.parent, None)
        tid = context.submit_task(
            'alert.send',
            args[0],
            kwargs.get('priority', 'WARNING'),
            callback=lambda s, t: post_save(ns, s, t)
        )

        return EntityPromise(context, tid, ns)

    def complete(self, context, **kwargs):
        return [EnumComplete('priority=', ('INFO', 'WARNING', 'ERROR'))]


@description("Set predicates for alert filter")
class SetPredicateCommand(Command):
    """
    Usage: predicate <property> <op> <value> ...

    Examples:
        predicate severity>WARNING
        predicate active==yes

    Sets predicate for alert filter.
    Properties can be one of [class|type|subtype|target|description|severity|active|dismissed]
    Op (operator) can be one of [==, !=, <=, >=, >, <, ~]
    Value is either a string, integer, or boolean
    """
    def __init__(self, parent):
        self.parent = parent

    def run(self, context, args, kwargs, opargs):
        self.parent.entity['predicates'].clear()

        for l, o, r in opargs:
            self.parent.entity['predicates'].append({
                'property': l,
                'operator': o,
                'value': r
            })

        self.parent.save()


@description("List or dismiss system alerts")
class AlertNamespace(EntitySubscriberBasedLoadMixin, EntityNamespace):
    """
    The alert namespace provides commands for listing and dismissing
    system alerts.
    """
    def __init__(self, name, context):
        super(AlertNamespace, self).__init__(name, context)
        self.entity_subscriber_name = 'alert'
        self.primary_key_name = 'id'
        self.extra_query_params = [('active', '=', True)]
        self.allow_edit = False
        self.allow_create = False
        self.localdoc['ListCommand'] = ("""\
            Usage: show

            Lists alerts, optionally doing filtering and sorting.

            Examples:
                show
                show | search severity == WARNING
                show | sort id""")

        self.add_property(
            descr='ID',
            name='id',
            get='id',
            set=None,
            list=True,
            usage=_("Alert ID (read only)")
        )

        self.add_property(
            descr='Timestamp',
            name='timestamp',
            get='created_at',
            set=None,
            list=True,
            type=ValueType.TIME,
            usage=_("The time at which the alert was created (read only)")
        )

        self.add_property(
            descr='Severity',
            name='severity',
            get='severity',
            list=True,
            set=None,
            usage=_("Specifies the severity level of the alert (read only)")
        )

        self.add_property(
            descr='Message',
            name='description',
            get='description',
            list=True,
            set=None,
            usage=_("Description of this alert (read only)")
        )

        self.add_property(
            descr='Dismissed',
            name='dismissed',
            get='dismissed',
            list=True,
            type=ValueType.BOOLEAN,
            usage=_("Flag that controls whether the alert is dismissed")
        )

        self.primary_key = self.get_mapping('id')

        self.entity_commands = lambda this: {
            'dismiss': DismissAlertCommand(this),
        }

        self.extra_commands = {
            'send': SendAlertCommand(self),
            'dismiss_all': DismissAllAlertsCommand()
        }

    def namespaces(self):
        yield AlertFilterNamespace('filter', self.context)
        yield AlertEmitterNamespace('emitter', self.context)
        for ns in super(AlertNamespace, self).namespaces():
            yield ns

    def serialize(self):
        raise NotImplementedError()


class AlertFilterNamespace(TaskBasedSaveMixin, EntitySubscriberBasedLoadMixin, EntityNamespace):
    def __init__(self, name, context):
        super(AlertFilterNamespace, self).__init__(name, context)
        self.entity_subscriber_name = 'alert.filter'
        self.primary_key_name = 'index'
        self.default_sort = 'index'
        self.create_task = 'alert.filter.create'
        self.update_task = 'alert.filter.update'
        self.delete_task = 'alert.filter.delete'
        self.required_props = ['emitter']
        self.skeleton_entity = {
            'predicates': [],
            'parameters': {
                '%type': 'alert-emitter-email'
            }
        }

        self.add_property(
            descr='Index',
            name='index',
            get='index',
            list=True,
            type=ValueType.NUMBER,
            usage=_("Alert filter index")
        )

        self.add_property(
            descr='Class',
            name='class',
            get='clazz',
            list=True,
            complete=RpcComplete('class=', 'alert.get_alert_classes'),
            usage=_("Alert class to be matched")
        )

        self.add_property(
            descr='Emitter',
            name='emitter',
            get='emitter',
            list=True,
            enum=['email', 'pushbullet'],
            usage=_("Alert Filter's method of notification")
        )

        self.add_property(
            descr='Destination e-mail addresses',
            name='email',
            get='parameters.addresses',
            type=ValueType.SET,
            condition=lambda o: o.get('emitter') == 'email',
            usgae=_("Destination email address(es) if email is the chose notification (emitter) type")
        )

        self.add_property(
            descr='Predicates',
            name='predicates',
            get=self.get_predicates,
            type=ValueType.ARRAY,
            usage=_("Lists this Alert Filter's predicates")
        )

        self.primary_key = self.get_mapping('index')
        self.entity_commands = lambda this: {
            'predicate': SetPredicateCommand(this)
        }

    def get_predicates(self, obj):
        return ['{property} {operator} {value}'.format(**v) for v in obj['predicates']]


class AlertEmitterNamespace(TaskBasedSaveMixin, EntitySubscriberBasedLoadMixin, EntityNamespace):
    def __init__(self, name, context):
        super(AlertEmitterNamespace, self).__init__(name, context)
        self.entity_subscriber_name = 'alert.emitter'
        self.primary_key_name = 'name'
        self.update_task = 'alert.emitter.update'
        self.allow_create = False
        self.allow_delete = False

        self.add_property(
            descr='Emitter name',
            name='name',
            get='name',
            set=None
        )

        self.add_property(
            descr='Email address',
            name='email',
            usage=_("""\
            Use set or edit to set the from email address to be
            used when sending email notifications. When using set,
            enclose the email address between double quotes."""),
            get='config.from_address',
            set='from',
            condition=lambda o: o.get('name') == 'email',
            list=False
        )

        self.add_property(
            descr='Email server',
            name='server',
            usage=_("""\
            Use set or edit to set the hostname or IP address of
            the SMTP server. When using set, enclose the value
            between double quotes."""),
            get='config.server',
            condition=lambda o: o.get('name') == 'email',
            list=False
        )

        self.add_property(
            descr='SMTP port',
            name='port',
            usage=_("""\
            Use set or edit to set the number of the SMTP port.
            Typically set to 25, 465 (secure SMTP), or 587
            (submission)."""),
            get='config.port',
            type=ValueType.NUMBER,
            condition=lambda o: o.get('name') == 'email',
            list=False
        )

        self.add_property(
            descr='Authentication required',
            name='auth',
            usage=_("""\
            Can be set to yes or no. When set to yes,
            enables SMTP AUTH using PLAIN SASL and requires both
            'username' and 'password' to be set."""),
            get='config.auth',
            type=ValueType.BOOLEAN,
            condition=lambda o: o.get('name') == 'email',
            list=False
        )

        self.add_property(
            descr='Encryption type',
            name='encryption',
            usage=_("""\
            Use set or edit to set to PLAIN (no encryption),
            TLS, or SSL.."""),
            get='config.encryption',
            enum=['PLAIN', 'TLS', 'SSL'],
            condition=lambda o: o.get('name') == 'email',
            list=False
        )

        self.add_property(
            descr='Username for Authentication',
            name='username',
            usage=_("""\
            Use set or edit to set the username used by
            SMTP authentication. Requires 'auth' to be set
            to yes."""),
            get='config.user',
            condition=lambda o: o.get('name') == 'email',
            list=False
        )

        self.add_property(
            descr='Password for Authentication',
            name='password',
            usage=_("""\
            Use set to set the password used by
            SMTP authentication. Requires 'auth' to be set
            to yes. For security reasons, the password is
            not displayed by get or edit."""),
<<<<<<< HEAD
            type=ValueType.PASSWORD,
            condition=lambda o: o['name'] == 'email',
            get='config.password',
=======
            get=None,
            set='config.password',
            condition=lambda o: o.get('name') == 'email',
>>>>>>> 7953f07e
            list=False
        )

        self.add_property(
            descr='Pushbullet API key',
            name='api_key',
            get='config.api_key',
            condition=lambda o: o.get('name') == 'pushbullet',
            list=False
        )

        self.primary_key = self.get_mapping('name')


def _init(context):
    context.attach_namespace('/', AlertNamespace('alert', context))<|MERGE_RESOLUTION|>--- conflicted
+++ resolved
@@ -391,15 +391,9 @@
             SMTP authentication. Requires 'auth' to be set
             to yes. For security reasons, the password is
             not displayed by get or edit."""),
-<<<<<<< HEAD
             type=ValueType.PASSWORD,
-            condition=lambda o: o['name'] == 'email',
+            condition=lambda o: o.get('name') == 'email',
             get='config.password',
-=======
-            get=None,
-            set='config.password',
-            condition=lambda o: o.get('name') == 'email',
->>>>>>> 7953f07e
             list=False
         )
 
